--- conflicted
+++ resolved
@@ -22,14 +22,9 @@
     // to allow lazy frame_info deserialization, we convert it to it's lazy binary
     // format upon serialization.
     pub function_frame_info: PrimaryMap<LocalFunctionIndex, SerializableFunctionFrameInfo>,
-<<<<<<< HEAD
-    pub trampolines: PrimaryMap<SignatureIndex, FunctionBody>,
-    pub custom_sections: PrimaryMap<SectionIndex, CustomSection>,
-=======
     pub function_call_trampolines: PrimaryMap<SignatureIndex, FunctionBody>,
     pub dynamic_function_trampolines: PrimaryMap<FunctionIndex, FunctionBody>,
-    pub custom_sections: PrimaryMap<SectionIndex, SectionBody>,
->>>>>>> efc0ce87
+    pub custom_sections: PrimaryMap<SectionIndex, CustomSection>,
     pub custom_section_relocations: PrimaryMap<SectionIndex, Vec<Relocation>>,
 }
 
