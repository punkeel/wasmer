[package]
name = "wasmer-compiler-singlepass"
version = "2.2.1"
description = "Singlepass compiler for Wasmer WebAssembly runtime"
categories = ["wasm"]
keywords = ["wasm", "webassembly", "compiler", "singlepass"]
authors = ["Wasmer Engineering Team <engineering@wasmer.io>"]
repository = "https://github.com/wasmerio/wasmer"
documentation = "https://docs.rs/wasmer-compiler-singlepass/"
license = "MIT"
readme = "README.md"
edition = "2018"

[dependencies]
wasmer-compiler = { path = "../compiler", version = "=2.2.1", features = ["translator"], default-features = false }
wasmer-types = { path = "../types", version = "=2.2.1", default-features = false, features = ["std"] }
hashbrown = { version = "0.11", optional = true }
gimli = { version = "0.26", optional = true }
more-asserts = "0.2"
dynasm = "1.2.1"
dynasmrt = "1.2.1"
lazy_static = "1.4"
byteorder = "1.3"
smallvec = "1.6"
loupe = "0.1"

[target.'cfg(not(target_arch = "wasm32"))'.dependencies]
rayon = { version = "1.5", optional = true }

[dev-dependencies]
target-lexicon = { version = "0.12.2", default-features = false }

[badges]
maintenance = { status = "actively-developed" }

[features]
<<<<<<< HEAD
default = ["std", "rayon", "avx"]
wasm = ["std", "avx"]
=======
default = ["std", "rayon", "unwind", "avx"]
>>>>>>> db8c4c5d
std = ["wasmer-compiler/std", "wasmer-types/std"]
core = ["hashbrown", "wasmer-types/core"]
unwind = ["gimli"]
sse = []
avx = []<|MERGE_RESOLUTION|>--- conflicted
+++ resolved
@@ -34,12 +34,8 @@
 maintenance = { status = "actively-developed" }
 
 [features]
-<<<<<<< HEAD
-default = ["std", "rayon", "avx"]
+default = ["std", "rayon", "unwind", "avx"]
 wasm = ["std", "avx"]
-=======
-default = ["std", "rayon", "unwind", "avx"]
->>>>>>> db8c4c5d
 std = ["wasmer-compiler/std", "wasmer-types/std"]
 core = ["hashbrown", "wasmer-types/core"]
 unwind = ["gimli"]
