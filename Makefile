--- conflicted
+++ resolved
@@ -104,6 +104,7 @@
 ENABLE_CRANELIFT ?=
 ENABLE_LLVM ?=
 ENABLE_SINGLEPASS ?=
+ENABLE_SINGLEPASS_2 ?=
 
 # Which compilers we build. These have dependencies that may not be on the system.
 compilers := 
@@ -180,6 +181,21 @@
 
 ifneq (, $(findstring singlepass,$(compilers)))
 	ENABLE_SINGLEPASS := 1
+endif
+
+# If the user didn't disable the Singlepass-2 compiler…
+ifneq ($(ENABLE_SINGLEPASS_2), 0)
+	# … then maybe the user forced to enable the Singlepass-2 compiler.
+	ifeq ($(ENABLE_SINGLEPASS_2), 1)
+		compilers += singlepass-2
+	# … otherwise, we try to check whether Singlepass-2 works on this host.
+	else ifneq (, $(filter 1, $(IS_DARWIN) $(IS_LINUX)))
+			compilers += singlepass-2
+	endif
+endif
+
+ifneq (, $(findstring singlepass-2,$(compilers)))
+	ENABLE_SINGLEPASS_2 := 1
 endif
 
 ##
@@ -474,19 +490,11 @@
 test-compilers:
 	cargo test --release --tests $(compiler_features)
 
-<<<<<<< HEAD
-test-singlepass-2-native:
-	cargo test --release $(compiler_features) --features "test-singlepass-2 test-native"
-
-test-singlepass-jit:
-	cargo test --release $(compiler_features) --features "test-singlepass test-jit"
-=======
 test-packages:
 	cargo test --all --release $(exclude_tests)
 	cargo test --manifest-path lib/compiler-cranelift/Cargo.toml --release --no-default-features --features=std
 	cargo test --manifest-path lib/compiler-singlepass/Cargo.toml --release --no-default-features --features=std
 	cargo test --manifest-path lib/cli/Cargo.toml $(compiler_features) --release
->>>>>>> aae2f685
 
 ########################
 # Testing (Compatible) #
@@ -500,17 +508,14 @@
 test-singlepass-universal:
 	cargo test --release --tests $(compiler_features) -- singlepass::universal
 
+test-singlepass-2-universal:
+	cargo test --release --tests $(compiler_features) -- singlepass-2::universal
+
 test-cranelift-dylib:
 	cargo test --release --tests $(compiler_features) -- cranelift::dylib
 
-<<<<<<< HEAD
-test-singlepass-2: $(foreach singlepass_engine,$(filter singlepass-2-%,$(test_compilers_engines)),test-$(singlepass_engine))
-
-test-cranelift: $(foreach cranelift_engine,$(filter cranelift-%,$(test_compilers_engines)),test-$(cranelift_engine))
-=======
 test-cranelift-universal:
 	cargo test --release --tests $(compiler_features) -- cranelift::universal
->>>>>>> aae2f685
 
 test-llvm-dylib:
 	cargo test --release --tests $(compiler_features) -- llvm::dylib
