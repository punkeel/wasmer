use crate::{
    resolve_imports, InstantiationError, Resolver, RuntimeError, SerializeError, Tunables,
};
use std::any::Any;
use std::fs;
use std::path::Path;
use std::sync::Arc;
use wasmer_compiler::Features;
use wasmer_types::entity::{BoxedSlice, PrimaryMap};
use wasmer_types::{
    DataInitializer, FunctionIndex, LocalFunctionIndex, MemoryIndex, OwnedDataInitializer,
    SignatureIndex, TableIndex,
};
use wasmer_vm::{
    FunctionBodyPtr, InstanceHandle, MemoryStyle, ModuleInfo, TableStyle, VMSharedSignatureIndex,
    VMTrampoline,
};

/// An `Artifact` is the product that the `Engine`
/// implementation produce and use.
///
/// The `Artifact` contains the compiled data for a given
/// module as well as extra information needed to run the
/// module at runtime, such as [`ModuleInfo`] and [`Features`].
pub trait Artifact: Send + Sync + Upcastable {
    /// Return a reference-counted pointer to the module
    fn module(&self) -> Arc<ModuleInfo>;

    /// Return a pointer to a module.
    fn module_ref(&self) -> &ModuleInfo;

    /// Gets a mutable reference to the info.
    ///
    /// Note: this will return `None` if the module is already instantiated.
    fn module_mut(&mut self) -> Option<&mut ModuleInfo>;

    /// Register thie `Artifact` stack frame information into the global scope.
    ///
    /// This is required to ensure that any traps can be properly symbolicated.
    fn register_frame_info(&self);

    /// Returns the features for this Artifact
    fn features(&self) -> &Features;

    /// Returns the memory styles associated with this `Artifact`.
    fn memory_styles(&self) -> &PrimaryMap<MemoryIndex, MemoryStyle>;

    /// Returns the table plans associated with this `Artifact`.
    fn table_styles(&self) -> &PrimaryMap<TableIndex, TableStyle>;

    /// Returns data initializers to pass to `InstanceHandle::initialize`
    fn data_initializers(&self) -> &[OwnedDataInitializer];

    /// Returns the functions allocated in memory or this `Artifact`
    /// ready to be run.
    fn finished_functions(&self) -> &BoxedSlice<LocalFunctionIndex, FunctionBodyPtr>;

    /// Returns the function call trampolines allocated in memory of this
    /// `Artifact`, ready to be run.
    fn finished_function_call_trampolines(&self) -> &BoxedSlice<SignatureIndex, VMTrampoline>;

    /// Returns the dynamic function trampolines allocated in memory
    /// of this `Artifact`, ready to be run.
    fn finished_dynamic_function_trampolines(&self) -> &BoxedSlice<FunctionIndex, FunctionBodyPtr>;

    /// Returns the associated VM signatures for this `Artifact`.
    fn signatures(&self) -> &BoxedSlice<SignatureIndex, VMSharedSignatureIndex>;

    /// Serializes an artifact into bytes
    fn serialize(&self) -> Result<Vec<u8>, SerializeError>;

    /// Serializes an artifact into a file path
    fn serialize_to_file(&self, path: &Path) -> Result<(), SerializeError> {
        let serialized = self.serialize()?;
        fs::write(&path, serialized)?;
        Ok(())
    }

    /// Do preinstantiation logic that is executed before instantiating
    fn preinstantiate(&self) -> Result<(), InstantiationError> {
        Ok(())
    }

    /// Crate an `Instance` from this `Artifact`.
    ///
    /// # Safety
    ///
    /// See [`InstanceHandle::new`].
    unsafe fn instantiate(
        &self,
        tunables: &dyn Tunables,
        resolver: &dyn Resolver,
        host_state: Box<dyn Any>,
    ) -> Result<InstanceHandle, InstantiationError> {
        self.preinstantiate()?;

        let module = self.module();
        let (instance_ptr, offsets) = InstanceHandle::allocate_instance(&module);
        let imports = resolve_imports(
            &module,
            resolver,
            &self.finished_dynamic_function_trampolines(),
            self.memory_styles(),
            self.table_styles(),
        )
        .map_err(InstantiationError::Link)?;
<<<<<<< HEAD

        let mut thunks = vec![];
        // ------------
        for (func_init, func) in imports
            .host_function_env_initializers
            .values()
            .cloned()
            .zip(imports.functions.values())
        {
            let host_env = func.vmctx as _;
            thunks.push((func_init, host_env));
        }
        // ------------

=======
        // Get pointers to where metadata about local memories should live in VM memory.
        let memory_definition_locations =
            InstanceHandle::memory_definition_locations(instance_ptr, &offsets);
>>>>>>> 962f3be6
        let finished_memories = tunables
            .create_memories(&module, self.memory_styles(), &memory_definition_locations)
            .map_err(InstantiationError::Link)?
            .into_boxed_slice();
        // Get pointers to where metadata about local tables should live in VM memory.
        let table_definition_locations =
            InstanceHandle::table_definition_locations(instance_ptr, &offsets);
        let finished_tables = tunables
            .create_tables(&module, self.table_styles(), &table_definition_locations)
            .map_err(InstantiationError::Link)?
            .into_boxed_slice();
        let finished_globals = tunables
            .create_globals(&module)
            .map_err(InstantiationError::Link)?
            .into_boxed_slice();

        self.register_frame_info();

<<<<<<< HEAD
        let handle = InstanceHandle::new(
=======
        InstanceHandle::new(
            instance_ptr,
            offsets,
>>>>>>> 962f3be6
            module,
            self.finished_functions().clone(),
            self.finished_function_call_trampolines().clone(),
            finished_memories,
            finished_tables,
            finished_globals,
            imports,
            self.signatures().clone(),
            host_state,
            thunks,
        )
        .map_err(|trap| InstantiationError::Start(RuntimeError::from_trap(trap)))?;
        Ok(handle)
    }

    /// Finishes the instantiation of a just created `InstanceHandle`.
    ///
    /// # Safety
    ///
    /// See [`InstanceHandle::finish_instantiation`].
    unsafe fn finish_instantiation(
        &self,
        handle: &InstanceHandle,
    ) -> Result<(), InstantiationError> {
        let data_initializers = self
            .data_initializers()
            .iter()
            .map(|init| DataInitializer {
                location: init.location.clone(),
                data: &*init.data,
            })
            .collect::<Vec<_>>();
        handle
            .finish_instantiation(&data_initializers)
            .map_err(|trap| InstantiationError::Start(RuntimeError::from_trap(trap)))
    }
}

// Implementation of `Upcastable` taken from https://users.rust-lang.org/t/why-does-downcasting-not-work-for-subtraits/33286/7 .
/// Trait needed to get downcasting from `WasiFile` to work.
pub trait Upcastable {
    fn upcast_any_ref(&'_ self) -> &'_ dyn Any;
    fn upcast_any_mut(&'_ mut self) -> &'_ mut dyn Any;
    fn upcast_any_box(self: Box<Self>) -> Box<dyn Any>;
}

impl<T: Any + Send + Sync + 'static> Upcastable for T {
    #[inline]
    fn upcast_any_ref(&'_ self) -> &'_ dyn Any {
        self
    }
    #[inline]
    fn upcast_any_mut(&'_ mut self) -> &'_ mut dyn Any {
        self
    }
    #[inline]
    fn upcast_any_box(self: Box<Self>) -> Box<dyn Any> {
        self
    }
}

impl dyn Artifact + 'static {
    /// Try to downcast the artifact into a given type.
    #[inline]
    pub fn downcast_ref<T: 'static>(&'_ self) -> Option<&'_ T> {
        self.upcast_any_ref().downcast_ref::<T>()
    }

    /// Try to downcast the artifact into a given type mutably.
    #[inline]
    pub fn downcast_mut<T: 'static>(&'_ mut self) -> Option<&'_ mut T> {
        self.upcast_any_mut().downcast_mut::<T>()
    }
}<|MERGE_RESOLUTION|>--- conflicted
+++ resolved
@@ -104,7 +104,6 @@
             self.table_styles(),
         )
         .map_err(InstantiationError::Link)?;
-<<<<<<< HEAD
 
         let mut thunks = vec![];
         // ------------
@@ -119,11 +118,9 @@
         }
         // ------------
 
-=======
         // Get pointers to where metadata about local memories should live in VM memory.
         let memory_definition_locations =
             InstanceHandle::memory_definition_locations(instance_ptr, &offsets);
->>>>>>> 962f3be6
         let finished_memories = tunables
             .create_memories(&module, self.memory_styles(), &memory_definition_locations)
             .map_err(InstantiationError::Link)?
@@ -142,13 +139,9 @@
 
         self.register_frame_info();
 
-<<<<<<< HEAD
         let handle = InstanceHandle::new(
-=======
-        InstanceHandle::new(
             instance_ptr,
             offsets,
->>>>>>> 962f3be6
             module,
             self.finished_functions().clone(),
             self.finished_function_call_trampolines().clone(),
