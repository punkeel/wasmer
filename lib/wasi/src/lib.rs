// FIXME: merge with ./lib.rs_upstream

#![deny(unused_mut)]
#![doc(html_favicon_url = "https://wasmer.io/images/icons/favicon-32x32.png")]
#![doc(html_logo_url = "https://github.com/wasmerio.png?size=200")]

//! Wasmer's WASI implementation
//!
//! Use `generate_import_object` to create an [`Imports`].  This [`Imports`]
//! can be combined with a module to create an `Instance` which can execute WASI
//! Wasm functions.
//!
//! See `state` for the experimental WASI FS API.  Also see the
//! [WASI plugin example](https://github.com/wasmerio/wasmer/blob/master/examples/plugin.rs)
//! for an example of how to extend WASI using the WASI FS API.

#[cfg(all(not(feature = "sys"), not(feature = "js")))]
compile_error!("At least the `sys` or the `js` feature must be enabled. Please, pick one.");

#[cfg(all(feature = "sys", feature = "js"))]
compile_error!(
    "Cannot have both `sys` and `js` features enabled at the same time. Please, pick one."
);

#[cfg(all(feature = "sys", target_arch = "wasm32"))]
compile_error!("The `sys` feature must be enabled only for non-`wasm32` target.");

#[cfg(all(feature = "js", not(target_arch = "wasm32")))]
compile_error!(
    "The `js` feature must be enabled only for the `wasm32` target (either `wasm32-unknown-unknown` or `wasm32-wasi`)."
);

#[macro_use]
mod macros;
pub mod bin_factory;
pub mod os;
// TODO: should this be pub?
pub mod net;
// TODO: should this be pub?
pub mod fs;
pub mod http;
pub mod runners;
pub mod runtime;
mod state;
mod syscalls;
mod tty_file;
mod utils;
pub mod wapm;

/// WAI based bindings.
mod bindings;

use std::sync::Arc;
use std::{
    cell::RefCell,
    sync::atomic::{AtomicU32, Ordering},
};

#[allow(unused_imports)]
use bytes::{Bytes, BytesMut};
use thiserror::Error;
use tracing::error;
// re-exports needed for OS
pub use wasmer;
pub use wasmer_wasi_types;

use wasmer::{
    imports, namespace, AsStoreMut, Exports, FunctionEnv, Imports, Memory32, MemoryAccessError,
    MemorySize,
};

pub use wasmer_vbus;
pub use wasmer_vbus::{BusSpawnedProcessJoin, DefaultVirtualBus, VirtualBus};
pub use wasmer_vfs;
#[deprecated(since = "2.1.0", note = "Please use `wasmer_vfs::FsError`")]
pub use wasmer_vfs::FsError as WasiFsError;
#[deprecated(since = "2.1.0", note = "Please use `wasmer_vfs::VirtualFile`")]
pub use wasmer_vfs::VirtualFile as WasiFile;
pub use wasmer_vfs::{
    FsError, VirtualFile, WasiBidirectionalPipePair, WasiBidirectionalSharedPipePair, WasiPipe,
};
pub use wasmer_vnet;
pub use wasmer_vnet::{UnsupportedVirtualNetworking, VirtualNetworking};

#[cfg(feature = "host-vnet")]
pub use wasmer_wasi_local_networking::{
    LocalNetworking, LocalTcpListener, LocalTcpStream, LocalUdpSocket,
};
use wasmer_wasi_types::wasi::{BusErrno, Errno, ExitCode};

pub use crate::{
    fs::{default_fs_backing, Fd, WasiFs, WasiInodes, VIRTUAL_ROOT_FD},
    os::{
        task::{
            control_plane::WasiControlPlane,
            process::{WasiProcess, WasiProcessId},
            thread::{WasiThread, WasiThreadError, WasiThreadHandle, WasiThreadId},
        },
        WasiTtyState,
    },
    runtime::{
        task_manager::{VirtualTaskManager, VirtualTaskManagerExt},
        PluggableRuntimeImplementation, SpawnedMemory, WasiRuntimeImplementation, WebSocketAbi,
    },
    wapm::parse_static_webc,
};

pub use crate::utils::is_wasix_module;

pub use crate::{
    state::{
        Capabilities, Pipe, WasiEnv, WasiEnvInner, WasiFunctionEnv, WasiState, WasiStateBuilder,
        WasiStateCreationError, ALL_RIGHTS,
    },
    syscalls::types,
    tty_file::TtyFile,
    utils::{get_wasi_version, get_wasi_versions, is_wasi_module, WasiVersion},
};

/// This is returned in `RuntimeError`.
/// Use `downcast` or `downcast_ref` to retrieve the `ExitCode`.
#[derive(Error, Debug, PartialEq, Eq, PartialOrd, Ord)]
pub enum WasiError {
    #[error("WASI exited with code: {0}")]
    Exit(ExitCode),
    #[error("The WASI version could not be determined")]
    UnknownWasiVersion,
}

/// Represents the ID of a WASI calling thread
#[derive(Debug, Default, Clone, Copy, PartialEq, Eq, PartialOrd, Ord, Hash)]
pub struct WasiCallingId(u32);

impl WasiCallingId {
    pub fn raw(&self) -> u32 {
        self.0
    }

    pub fn inc(&mut self) -> WasiCallingId {
        self.0 += 1;
<<<<<<< HEAD
        self.clone()
=======
        *self
>>>>>>> 1d7530dd
    }
}

impl From<u32> for WasiCallingId {
    fn from(id: u32) -> Self {
        Self(id)
    }
}
impl From<WasiCallingId> for u32 {
    fn from(t: WasiCallingId) -> u32 {
        t.0 as u32
    }
}

/// The default stack size for WASIX
pub const DEFAULT_STACK_SIZE: u64 = 1_048_576u64;
pub const DEFAULT_STACK_BASE: u64 = DEFAULT_STACK_SIZE;

#[derive(Debug, Clone)]
pub struct WasiVFork {
    /// The unwound stack before the vfork occured
    pub rewind_stack: BytesMut,
    /// The memory stack before the vfork occured
    pub memory_stack: BytesMut,
    /// The mutable parts of the store
    pub store_data: Bytes,
    /// The environment before the vfork occured
    pub env: Box<WasiEnv>,
    /// Handle of the thread we have forked (dropping this handle
    /// will signal that the thread is dead)
    pub handle: WasiThreadHandle,
    /// Offset into the memory where the PID will be
    /// written when the real fork takes places
    pub pid_offset: u64,
}

// Represents the current thread ID for the executing method
thread_local!(pub(crate) static CALLER_ID: RefCell<u32> = RefCell::new(0));
thread_local!(pub(crate) static REWIND: RefCell<Option<bytes::Bytes>> = RefCell::new(None));
lazy_static::lazy_static! {
    static ref CALLER_ID_SEED: Arc<AtomicU32> = Arc::new(AtomicU32::new(1));
}

/// Returns the current thread ID
pub fn current_caller_id() -> WasiCallingId {
    CALLER_ID
        .with(|f| {
            let mut caller_id = f.borrow_mut();
            if *caller_id == 0 {
                *caller_id = CALLER_ID_SEED.fetch_add(1, Ordering::AcqRel);
            }
            *caller_id
        })
        .into()
}

/// Create an [`Imports`] with an existing [`WasiEnv`]. `WasiEnv`
/// needs a [`WasiState`], that can be constructed from a
/// [`WasiStateBuilder`](state::WasiStateBuilder).
pub fn generate_import_object_from_env(
    store: &mut impl AsStoreMut,
    ctx: &FunctionEnv<WasiEnv>,
    version: WasiVersion,
) -> Imports {
    match version {
        WasiVersion::Snapshot0 => generate_import_object_snapshot0(store, ctx),
        WasiVersion::Snapshot1 | WasiVersion::Latest => {
            generate_import_object_snapshot1(store, ctx)
        }
        WasiVersion::Wasix32v1 => generate_import_object_wasix32_v1(store, ctx),
        WasiVersion::Wasix64v1 => generate_import_object_wasix64_v1(store, ctx),
    }
}

fn wasi_unstable_exports(mut store: &mut impl AsStoreMut, env: &FunctionEnv<WasiEnv>) -> Exports {
    use syscalls::*;
    let namespace = namespace! {
        "args_get" => Function::new_typed_with_env(&mut store, env, args_get::<Memory32>),
        "args_sizes_get" => Function::new_typed_with_env(&mut store, env, args_sizes_get::<Memory32>),
        "clock_res_get" => Function::new_typed_with_env(&mut store, env, clock_res_get::<Memory32>),
        "clock_time_get" => Function::new_typed_with_env(&mut store, env, clock_time_get::<Memory32>),
        "environ_get" => Function::new_typed_with_env(&mut store, env, environ_get::<Memory32>),
        "environ_sizes_get" => Function::new_typed_with_env(&mut store, env, environ_sizes_get::<Memory32>),
        "fd_advise" => Function::new_typed_with_env(&mut store, env, fd_advise),
        "fd_allocate" => Function::new_typed_with_env(&mut store, env, fd_allocate),
        "fd_close" => Function::new_typed_with_env(&mut store, env, fd_close),
        "fd_datasync" => Function::new_typed_with_env(&mut store, env, fd_datasync),
        "fd_fdstat_get" => Function::new_typed_with_env(&mut store, env, fd_fdstat_get::<Memory32>),
        "fd_fdstat_set_flags" => Function::new_typed_with_env(&mut store, env, fd_fdstat_set_flags),
        "fd_fdstat_set_rights" => Function::new_typed_with_env(&mut store, env, fd_fdstat_set_rights),
        "fd_filestat_get" => Function::new_typed_with_env(&mut store, env, legacy::snapshot0::fd_filestat_get),
        "fd_filestat_set_size" => Function::new_typed_with_env(&mut store, env, fd_filestat_set_size),
        "fd_filestat_set_times" => Function::new_typed_with_env(&mut store, env, fd_filestat_set_times),
        "fd_pread" => Function::new_typed_with_env(&mut store, env, fd_pread::<Memory32>),
        "fd_prestat_get" => Function::new_typed_with_env(&mut store, env, fd_prestat_get::<Memory32>),
        "fd_prestat_dir_name" => Function::new_typed_with_env(&mut store, env, fd_prestat_dir_name::<Memory32>),
        "fd_pwrite" => Function::new_typed_with_env(&mut store, env, fd_pwrite::<Memory32>),
        "fd_read" => Function::new_typed_with_env(&mut store, env, fd_read::<Memory32>),
        "fd_readdir" => Function::new_typed_with_env(&mut store, env, fd_readdir::<Memory32>),
        "fd_renumber" => Function::new_typed_with_env(&mut store, env, fd_renumber),
        "fd_seek" => Function::new_typed_with_env(&mut store, env, legacy::snapshot0::fd_seek),
        "fd_sync" => Function::new_typed_with_env(&mut store, env, fd_sync),
        "fd_tell" => Function::new_typed_with_env(&mut store, env, fd_tell::<Memory32>),
        "fd_write" => Function::new_typed_with_env(&mut store, env, fd_write::<Memory32>),
        "path_create_directory" => Function::new_typed_with_env(&mut store, env, path_create_directory::<Memory32>),
        "path_filestat_get" => Function::new_typed_with_env(&mut store, env, legacy::snapshot0::path_filestat_get),
        "path_filestat_set_times" => Function::new_typed_with_env(&mut store, env, path_filestat_set_times::<Memory32>),
        "path_link" => Function::new_typed_with_env(&mut store, env, path_link::<Memory32>),
        "path_open" => Function::new_typed_with_env(&mut store, env, path_open::<Memory32>),
        "path_readlink" => Function::new_typed_with_env(&mut store, env, path_readlink::<Memory32>),
        "path_remove_directory" => Function::new_typed_with_env(&mut store, env, path_remove_directory::<Memory32>),
        "path_rename" => Function::new_typed_with_env(&mut store, env, path_rename::<Memory32>),
        "path_symlink" => Function::new_typed_with_env(&mut store, env, path_symlink::<Memory32>),
        "path_unlink_file" => Function::new_typed_with_env(&mut store, env, path_unlink_file::<Memory32>),
        "poll_oneoff" => Function::new_typed_with_env(&mut store, env, legacy::snapshot0::poll_oneoff),
        "proc_exit" => Function::new_typed_with_env(&mut store, env, proc_exit::<Memory32>),
        "proc_raise" => Function::new_typed_with_env(&mut store, env, proc_raise),
        "random_get" => Function::new_typed_with_env(&mut store, env, random_get::<Memory32>),
        "sched_yield" => Function::new_typed_with_env(&mut store, env, sched_yield),
        "sock_recv" => Function::new_typed_with_env(&mut store, env, sock_recv::<Memory32>),
        "sock_send" => Function::new_typed_with_env(&mut store, env, sock_send::<Memory32>),
        "sock_shutdown" => Function::new_typed_with_env(&mut store, env, sock_shutdown),
    };
    namespace
}

fn wasi_snapshot_preview1_exports(
    mut store: &mut impl AsStoreMut,
    env: &FunctionEnv<WasiEnv>,
) -> Exports {
    use syscalls::*;
    let namespace = namespace! {
        "args_get" => Function::new_typed_with_env(&mut store, env, args_get::<Memory32>),
        "args_sizes_get" => Function::new_typed_with_env(&mut store, env, args_sizes_get::<Memory32>),
        "clock_res_get" => Function::new_typed_with_env(&mut store, env, clock_res_get::<Memory32>),
        "clock_time_get" => Function::new_typed_with_env(&mut store, env, clock_time_get::<Memory32>),
        "environ_get" => Function::new_typed_with_env(&mut store, env, environ_get::<Memory32>),
        "environ_sizes_get" => Function::new_typed_with_env(&mut store, env, environ_sizes_get::<Memory32>),
        "fd_advise" => Function::new_typed_with_env(&mut store, env, fd_advise),
        "fd_allocate" => Function::new_typed_with_env(&mut store, env, fd_allocate),
        "fd_close" => Function::new_typed_with_env(&mut store, env, fd_close),
        "fd_datasync" => Function::new_typed_with_env(&mut store, env, fd_datasync),
        "fd_fdstat_get" => Function::new_typed_with_env(&mut store, env, fd_fdstat_get::<Memory32>),
        "fd_fdstat_set_flags" => Function::new_typed_with_env(&mut store, env, fd_fdstat_set_flags),
        "fd_fdstat_set_rights" => Function::new_typed_with_env(&mut store, env, fd_fdstat_set_rights),
        "fd_filestat_get" => Function::new_typed_with_env(&mut store, env, fd_filestat_get::<Memory32>),
        "fd_filestat_set_size" => Function::new_typed_with_env(&mut store, env, fd_filestat_set_size),
        "fd_filestat_set_times" => Function::new_typed_with_env(&mut store, env, fd_filestat_set_times),
        "fd_pread" => Function::new_typed_with_env(&mut store, env, fd_pread::<Memory32>),
        "fd_prestat_get" => Function::new_typed_with_env(&mut store, env, fd_prestat_get::<Memory32>),
        "fd_prestat_dir_name" => Function::new_typed_with_env(&mut store, env, fd_prestat_dir_name::<Memory32>),
        "fd_pwrite" => Function::new_typed_with_env(&mut store, env, fd_pwrite::<Memory32>),
        "fd_read" => Function::new_typed_with_env(&mut store, env, fd_read::<Memory32>),
        "fd_readdir" => Function::new_typed_with_env(&mut store, env, fd_readdir::<Memory32>),
        "fd_renumber" => Function::new_typed_with_env(&mut store, env, fd_renumber),
        "fd_seek" => Function::new_typed_with_env(&mut store, env, fd_seek::<Memory32>),
        "fd_sync" => Function::new_typed_with_env(&mut store, env, fd_sync),
        "fd_tell" => Function::new_typed_with_env(&mut store, env, fd_tell::<Memory32>),
        "fd_write" => Function::new_typed_with_env(&mut store, env, fd_write::<Memory32>),
        "path_create_directory" => Function::new_typed_with_env(&mut store, env, path_create_directory::<Memory32>),
        "path_filestat_get" => Function::new_typed_with_env(&mut store, env, path_filestat_get::<Memory32>),
        "path_filestat_set_times" => Function::new_typed_with_env(&mut store, env, path_filestat_set_times::<Memory32>),
        "path_link" => Function::new_typed_with_env(&mut store, env, path_link::<Memory32>),
        "path_open" => Function::new_typed_with_env(&mut store, env, path_open::<Memory32>),
        "path_readlink" => Function::new_typed_with_env(&mut store, env, path_readlink::<Memory32>),
        "path_remove_directory" => Function::new_typed_with_env(&mut store, env, path_remove_directory::<Memory32>),
        "path_rename" => Function::new_typed_with_env(&mut store, env, path_rename::<Memory32>),
        "path_symlink" => Function::new_typed_with_env(&mut store, env, path_symlink::<Memory32>),
        "path_unlink_file" => Function::new_typed_with_env(&mut store, env, path_unlink_file::<Memory32>),
        "poll_oneoff" => Function::new_typed_with_env(&mut store, env, poll_oneoff::<Memory32>),
        "proc_exit" => Function::new_typed_with_env(&mut store, env, proc_exit::<Memory32>),
        "proc_raise" => Function::new_typed_with_env(&mut store, env, proc_raise),
        "random_get" => Function::new_typed_with_env(&mut store, env, random_get::<Memory32>),
        "sched_yield" => Function::new_typed_with_env(&mut store, env, sched_yield),
        "sock_recv" => Function::new_typed_with_env(&mut store, env, sock_recv::<Memory32>),
        "sock_send" => Function::new_typed_with_env(&mut store, env, sock_send::<Memory32>),
        "sock_shutdown" => Function::new_typed_with_env(&mut store, env, sock_shutdown),
    };
    namespace
}

fn wasix_exports_32(mut store: &mut impl AsStoreMut, env: &FunctionEnv<WasiEnv>) -> Exports {
    use syscalls::*;
    let namespace = namespace! {
        "args_get" => Function::new_typed_with_env(&mut store, env, args_get::<Memory32>),
        "args_sizes_get" => Function::new_typed_with_env(&mut store, env, args_sizes_get::<Memory32>),
        "clock_res_get" => Function::new_typed_with_env(&mut store, env, clock_res_get::<Memory32>),
        "clock_time_get" => Function::new_typed_with_env(&mut store, env, clock_time_get::<Memory32>),
        "clock_time_set" => Function::new_typed_with_env(&mut store, env, clock_time_set::<Memory32>),
        "environ_get" => Function::new_typed_with_env(&mut store, env, environ_get::<Memory32>),
        "environ_sizes_get" => Function::new_typed_with_env(&mut store, env, environ_sizes_get::<Memory32>),
        "fd_advise" => Function::new_typed_with_env(&mut store, env, fd_advise),
        "fd_allocate" => Function::new_typed_with_env(&mut store, env, fd_allocate),
        "fd_close" => Function::new_typed_with_env(&mut store, env, fd_close),
        "fd_datasync" => Function::new_typed_with_env(&mut store, env, fd_datasync),
        "fd_fdstat_get" => Function::new_typed_with_env(&mut store, env, fd_fdstat_get::<Memory32>),
        "fd_fdstat_set_flags" => Function::new_typed_with_env(&mut store, env, fd_fdstat_set_flags),
        "fd_fdstat_set_rights" => Function::new_typed_with_env(&mut store, env, fd_fdstat_set_rights),
        "fd_filestat_get" => Function::new_typed_with_env(&mut store, env, fd_filestat_get::<Memory32>),
        "fd_filestat_set_size" => Function::new_typed_with_env(&mut store, env, fd_filestat_set_size),
        "fd_filestat_set_times" => Function::new_typed_with_env(&mut store, env, fd_filestat_set_times),
        "fd_pread" => Function::new_typed_with_env(&mut store, env, fd_pread::<Memory32>),
        "fd_prestat_get" => Function::new_typed_with_env(&mut store, env, fd_prestat_get::<Memory32>),
        "fd_prestat_dir_name" => Function::new_typed_with_env(&mut store, env, fd_prestat_dir_name::<Memory32>),
        "fd_pwrite" => Function::new_typed_with_env(&mut store, env, fd_pwrite::<Memory32>),
        "fd_read" => Function::new_typed_with_env(&mut store, env, fd_read::<Memory32>),
        "fd_readdir" => Function::new_typed_with_env(&mut store, env, fd_readdir::<Memory32>),
        "fd_renumber" => Function::new_typed_with_env(&mut store, env, fd_renumber),
        "fd_dup" => Function::new_typed_with_env(&mut store, env, fd_dup::<Memory32>),
        "fd_event" => Function::new_typed_with_env(&mut store, env, fd_event::<Memory32>),
        "fd_seek" => Function::new_typed_with_env(&mut store, env, fd_seek::<Memory32>),
        "fd_sync" => Function::new_typed_with_env(&mut store, env, fd_sync),
        "fd_tell" => Function::new_typed_with_env(&mut store, env, fd_tell::<Memory32>),
        "fd_write" => Function::new_typed_with_env(&mut store, env, fd_write::<Memory32>),
        "fd_pipe" => Function::new_typed_with_env(&mut store, env, fd_pipe::<Memory32>),
        "path_create_directory" => Function::new_typed_with_env(&mut store, env, path_create_directory::<Memory32>),
        "path_filestat_get" => Function::new_typed_with_env(&mut store, env, path_filestat_get::<Memory32>),
        "path_filestat_set_times" => Function::new_typed_with_env(&mut store, env, path_filestat_set_times::<Memory32>),
        "path_link" => Function::new_typed_with_env(&mut store, env, path_link::<Memory32>),
        "path_open" => Function::new_typed_with_env(&mut store, env, path_open::<Memory32>),
        "path_readlink" => Function::new_typed_with_env(&mut store, env, path_readlink::<Memory32>),
        "path_remove_directory" => Function::new_typed_with_env(&mut store, env, path_remove_directory::<Memory32>),
        "path_rename" => Function::new_typed_with_env(&mut store, env, path_rename::<Memory32>),
        "path_symlink" => Function::new_typed_with_env(&mut store, env, path_symlink::<Memory32>),
        "path_unlink_file" => Function::new_typed_with_env(&mut store, env, path_unlink_file::<Memory32>),
        "poll_oneoff" => Function::new_typed_with_env(&mut store, env, poll_oneoff::<Memory32>),
        "proc_exit" => Function::new_typed_with_env(&mut store, env, proc_exit::<Memory32>),
        "proc_fork" => Function::new_typed_with_env(&mut store, env, proc_fork::<Memory32>),
        "proc_join" => Function::new_typed_with_env(&mut store, env, proc_join::<Memory32>),
        "proc_signal" => Function::new_typed_with_env(&mut store, env, proc_signal::<Memory32>),
        "proc_exec" => Function::new_typed_with_env(&mut store, env, proc_exec::<Memory32>),
        "proc_raise" => Function::new_typed_with_env(&mut store, env, proc_raise),
        "proc_raise_interval" => Function::new_typed_with_env(&mut store, env, proc_raise_interval),
        "proc_spawn" => Function::new_typed_with_env(&mut store, env, proc_spawn::<Memory32>),
        "proc_id" => Function::new_typed_with_env(&mut store, env, proc_id::<Memory32>),
        "proc_parent" => Function::new_typed_with_env(&mut store, env, proc_parent::<Memory32>),
        "random_get" => Function::new_typed_with_env(&mut store, env, random_get::<Memory32>),
        "tty_get" => Function::new_typed_with_env(&mut store, env, tty_get::<Memory32>),
        "tty_set" => Function::new_typed_with_env(&mut store, env, tty_set::<Memory32>),
        "getcwd" => Function::new_typed_with_env(&mut store, env, getcwd::<Memory32>),
        "chdir" => Function::new_typed_with_env(&mut store, env, chdir::<Memory32>),
        "callback_signal" => Function::new_typed_with_env(&mut store, env, callback_signal::<Memory32>),
        "callback_thread" => Function::new_typed_with_env(&mut store, env, callback_thread::<Memory32>),
        "callback_reactor" => Function::new_typed_with_env(&mut store, env, callback_reactor::<Memory32>),
        "callback_thread_local_destroy" => Function::new_typed_with_env(&mut store, env, callback_thread_local_destroy::<Memory32>),
        "thread_spawn" => Function::new_typed_with_env(&mut store, env, thread_spawn::<Memory32>),
        "thread_local_create" => Function::new_typed_with_env(&mut store, env, thread_local_create::<Memory32>),
        "thread_local_destroy" => Function::new_typed_with_env(&mut store, env, thread_local_destroy),
        "thread_local_set" => Function::new_typed_with_env(&mut store, env, thread_local_set),
        "thread_local_get" => Function::new_typed_with_env(&mut store, env, thread_local_get::<Memory32>),
        "thread_sleep" => Function::new_typed_with_env(&mut store, env, thread_sleep),
        "thread_id" => Function::new_typed_with_env(&mut store, env, thread_id::<Memory32>),
        "thread_signal" => Function::new_typed_with_env(&mut store, env, thread_signal),
        "thread_join" => Function::new_typed_with_env(&mut store, env, thread_join),
        "thread_parallelism" => Function::new_typed_with_env(&mut store, env, thread_parallelism::<Memory32>),
        "thread_exit" => Function::new_typed_with_env(&mut store, env, thread_exit),
        "sched_yield" => Function::new_typed_with_env(&mut store, env, sched_yield),
        "stack_checkpoint" => Function::new_typed_with_env(&mut store, env, stack_checkpoint::<Memory32>),
        "stack_restore" => Function::new_typed_with_env(&mut store, env, stack_restore::<Memory32>),
        "futex_wait" => Function::new_typed_with_env(&mut store, env, futex_wait::<Memory32>),
        "futex_wake" => Function::new_typed_with_env(&mut store, env, futex_wake::<Memory32>),
        "futex_wake_all" => Function::new_typed_with_env(&mut store, env, futex_wake_all::<Memory32>),
        "bus_open_local" => Function::new_typed_with_env(&mut store, env, bus_open_local::<Memory32>),
        "bus_open_remote" => Function::new_typed_with_env(&mut store, env, bus_open_remote::<Memory32>),
        "bus_close" => Function::new_typed_with_env(&mut store, env, bus_close),
        "bus_call" => Function::new_typed_with_env(&mut store, env, bus_call::<Memory32>),
        "bus_subcall" => Function::new_typed_with_env(&mut store, env, bus_subcall::<Memory32>),
        "bus_poll" => Function::new_typed_with_env(&mut store, env, bus_poll::<Memory32>),
        "call_reply" => Function::new_typed_with_env(&mut store, env, call_reply::<Memory32>),
        "call_fault" => Function::new_typed_with_env(&mut store, env, call_fault),
        "call_close" => Function::new_typed_with_env(&mut store, env, call_close),
        "ws_connect" => Function::new_typed_with_env(&mut store, env, ws_connect::<Memory32>),
        "port_bridge" => Function::new_typed_with_env(&mut store, env, port_bridge::<Memory32>),
        "port_unbridge" => Function::new_typed_with_env(&mut store, env, port_unbridge),
        "port_dhcp_acquire" => Function::new_typed_with_env(&mut store, env, port_dhcp_acquire),
        "port_addr_add" => Function::new_typed_with_env(&mut store, env, port_addr_add::<Memory32>),
        "port_addr_remove" => Function::new_typed_with_env(&mut store, env, port_addr_remove::<Memory32>),
        "port_addr_clear" => Function::new_typed_with_env(&mut store, env, port_addr_clear),
        "port_addr_list" => Function::new_typed_with_env(&mut store, env, port_addr_list::<Memory32>),
        "port_mac" => Function::new_typed_with_env(&mut store, env, port_mac::<Memory32>),
        "port_gateway_set" => Function::new_typed_with_env(&mut store, env, port_gateway_set::<Memory32>),
        "port_route_add" => Function::new_typed_with_env(&mut store, env, port_route_add::<Memory32>),
        "port_route_remove" => Function::new_typed_with_env(&mut store, env, port_route_remove::<Memory32>),
        "port_route_clear" => Function::new_typed_with_env(&mut store, env, port_route_clear),
        "port_route_list" => Function::new_typed_with_env(&mut store, env, port_route_list::<Memory32>),
        "sock_status" => Function::new_typed_with_env(&mut store, env, sock_status::<Memory32>),
        "sock_addr_local" => Function::new_typed_with_env(&mut store, env, sock_addr_local::<Memory32>),
        "sock_addr_peer" => Function::new_typed_with_env(&mut store, env, sock_addr_peer::<Memory32>),
        "sock_open" => Function::new_typed_with_env(&mut store, env, sock_open::<Memory32>),
        "sock_set_opt_flag" => Function::new_typed_with_env(&mut store, env, sock_set_opt_flag),
        "sock_get_opt_flag" => Function::new_typed_with_env(&mut store, env, sock_get_opt_flag::<Memory32>),
        "sock_set_opt_time" => Function::new_typed_with_env(&mut store, env, sock_set_opt_time::<Memory32>),
        "sock_get_opt_time" => Function::new_typed_with_env(&mut store, env, sock_get_opt_time::<Memory32>),
        "sock_set_opt_size" => Function::new_typed_with_env(&mut store, env, sock_set_opt_size),
        "sock_get_opt_size" => Function::new_typed_with_env(&mut store, env, sock_get_opt_size::<Memory32>),
        "sock_join_multicast_v4" => Function::new_typed_with_env(&mut store, env, sock_join_multicast_v4::<Memory32>),
        "sock_leave_multicast_v4" => Function::new_typed_with_env(&mut store, env, sock_leave_multicast_v4::<Memory32>),
        "sock_join_multicast_v6" => Function::new_typed_with_env(&mut store, env, sock_join_multicast_v6::<Memory32>),
        "sock_leave_multicast_v6" => Function::new_typed_with_env(&mut store, env, sock_leave_multicast_v6::<Memory32>),
        "sock_bind" => Function::new_typed_with_env(&mut store, env, sock_bind::<Memory32>),
        "sock_listen" => Function::new_typed_with_env(&mut store, env, sock_listen::<Memory32>),
        "sock_accept" => Function::new_typed_with_env(&mut store, env, sock_accept::<Memory32>),
        "sock_connect" => Function::new_typed_with_env(&mut store, env, sock_connect::<Memory32>),
        "sock_recv" => Function::new_typed_with_env(&mut store, env, sock_recv::<Memory32>),
        "sock_recv_from" => Function::new_typed_with_env(&mut store, env, sock_recv_from::<Memory32>),
        "sock_send" => Function::new_typed_with_env(&mut store, env, sock_send::<Memory32>),
        "sock_send_to" => Function::new_typed_with_env(&mut store, env, sock_send_to::<Memory32>),
        "sock_send_file" => Function::new_typed_with_env(&mut store, env, sock_send_file::<Memory32>),
        "sock_shutdown" => Function::new_typed_with_env(&mut store, env, sock_shutdown),
        "resolve" => Function::new_typed_with_env(&mut store, env, resolve::<Memory32>),
    };
    namespace
}

fn wasix_exports_64(mut store: &mut impl AsStoreMut, env: &FunctionEnv<WasiEnv>) -> Exports {
    use syscalls::*;
    let namespace = namespace! {
        "args_get" => Function::new_typed_with_env(&mut store, env, args_get::<Memory64>),
        "args_sizes_get" => Function::new_typed_with_env(&mut store, env, args_sizes_get::<Memory64>),
        "clock_res_get" => Function::new_typed_with_env(&mut store, env, clock_res_get::<Memory64>),
        "clock_time_get" => Function::new_typed_with_env(&mut store, env, clock_time_get::<Memory64>),
        "clock_time_set" => Function::new_typed_with_env(&mut store, env, clock_time_set::<Memory64>),
        "environ_get" => Function::new_typed_with_env(&mut store, env, environ_get::<Memory64>),
        "environ_sizes_get" => Function::new_typed_with_env(&mut store, env, environ_sizes_get::<Memory64>),
        "fd_advise" => Function::new_typed_with_env(&mut store, env, fd_advise),
        "fd_allocate" => Function::new_typed_with_env(&mut store, env, fd_allocate),
        "fd_close" => Function::new_typed_with_env(&mut store, env, fd_close),
        "fd_datasync" => Function::new_typed_with_env(&mut store, env, fd_datasync),
        "fd_fdstat_get" => Function::new_typed_with_env(&mut store, env, fd_fdstat_get::<Memory64>),
        "fd_fdstat_set_flags" => Function::new_typed_with_env(&mut store, env, fd_fdstat_set_flags),
        "fd_fdstat_set_rights" => Function::new_typed_with_env(&mut store, env, fd_fdstat_set_rights),
        "fd_filestat_get" => Function::new_typed_with_env(&mut store, env, fd_filestat_get::<Memory64>),
        "fd_filestat_set_size" => Function::new_typed_with_env(&mut store, env, fd_filestat_set_size),
        "fd_filestat_set_times" => Function::new_typed_with_env(&mut store, env, fd_filestat_set_times),
        "fd_pread" => Function::new_typed_with_env(&mut store, env, fd_pread::<Memory64>),
        "fd_prestat_get" => Function::new_typed_with_env(&mut store, env, fd_prestat_get::<Memory64>),
        "fd_prestat_dir_name" => Function::new_typed_with_env(&mut store, env, fd_prestat_dir_name::<Memory64>),
        "fd_pwrite" => Function::new_typed_with_env(&mut store, env, fd_pwrite::<Memory64>),
        "fd_read" => Function::new_typed_with_env(&mut store, env, fd_read::<Memory64>),
        "fd_readdir" => Function::new_typed_with_env(&mut store, env, fd_readdir::<Memory64>),
        "fd_renumber" => Function::new_typed_with_env(&mut store, env, fd_renumber),
        "fd_dup" => Function::new_typed_with_env(&mut store, env, fd_dup::<Memory64>),
        "fd_event" => Function::new_typed_with_env(&mut store, env, fd_event::<Memory64>),
        "fd_seek" => Function::new_typed_with_env(&mut store, env, fd_seek::<Memory64>),
        "fd_sync" => Function::new_typed_with_env(&mut store, env, fd_sync),
        "fd_tell" => Function::new_typed_with_env(&mut store, env, fd_tell::<Memory64>),
        "fd_write" => Function::new_typed_with_env(&mut store, env, fd_write::<Memory64>),
        "fd_pipe" => Function::new_typed_with_env(&mut store, env, fd_pipe::<Memory64>),
        "path_create_directory" => Function::new_typed_with_env(&mut store, env, path_create_directory::<Memory64>),
        "path_filestat_get" => Function::new_typed_with_env(&mut store, env, path_filestat_get::<Memory64>),
        "path_filestat_set_times" => Function::new_typed_with_env(&mut store, env, path_filestat_set_times::<Memory64>),
        "path_link" => Function::new_typed_with_env(&mut store, env, path_link::<Memory64>),
        "path_open" => Function::new_typed_with_env(&mut store, env, path_open::<Memory64>),
        "path_readlink" => Function::new_typed_with_env(&mut store, env, path_readlink::<Memory64>),
        "path_remove_directory" => Function::new_typed_with_env(&mut store, env, path_remove_directory::<Memory64>),
        "path_rename" => Function::new_typed_with_env(&mut store, env, path_rename::<Memory64>),
        "path_symlink" => Function::new_typed_with_env(&mut store, env, path_symlink::<Memory64>),
        "path_unlink_file" => Function::new_typed_with_env(&mut store, env, path_unlink_file::<Memory64>),
        "poll_oneoff" => Function::new_typed_with_env(&mut store, env, poll_oneoff::<Memory64>),
        "proc_exit" => Function::new_typed_with_env(&mut store, env, proc_exit::<Memory64>),
        "proc_fork" => Function::new_typed_with_env(&mut store, env, proc_fork::<Memory64>),
        "proc_join" => Function::new_typed_with_env(&mut store, env, proc_join::<Memory64>),
        "proc_signal" => Function::new_typed_with_env(&mut store, env, proc_signal::<Memory64>),
        "proc_exec" => Function::new_typed_with_env(&mut store, env, proc_exec::<Memory64>),
        "proc_raise" => Function::new_typed_with_env(&mut store, env, proc_raise),
        "proc_raise_interval" => Function::new_typed_with_env(&mut store, env, proc_raise_interval),
        "proc_spawn" => Function::new_typed_with_env(&mut store, env, proc_spawn::<Memory64>),
        "proc_id" => Function::new_typed_with_env(&mut store, env, proc_id::<Memory64>),
        "proc_parent" => Function::new_typed_with_env(&mut store, env, proc_parent::<Memory64>),
        "random_get" => Function::new_typed_with_env(&mut store, env, random_get::<Memory64>),
        "tty_get" => Function::new_typed_with_env(&mut store, env, tty_get::<Memory64>),
        "tty_set" => Function::new_typed_with_env(&mut store, env, tty_set::<Memory64>),
        "getcwd" => Function::new_typed_with_env(&mut store, env, getcwd::<Memory64>),
        "chdir" => Function::new_typed_with_env(&mut store, env, chdir::<Memory64>),
        "callback_signal" => Function::new_typed_with_env(&mut store, env, callback_signal::<Memory64>),
        "callback_thread" => Function::new_typed_with_env(&mut store, env, callback_thread::<Memory64>),
        "callback_reactor" => Function::new_typed_with_env(&mut store, env, callback_reactor::<Memory64>),
        "callback_thread_local_destroy" => Function::new_typed_with_env(&mut store, env, callback_thread_local_destroy::<Memory64>),
        "thread_spawn" => Function::new_typed_with_env(&mut store, env, thread_spawn::<Memory64>),
        "thread_local_create" => Function::new_typed_with_env(&mut store, env, thread_local_create::<Memory64>),
        "thread_local_destroy" => Function::new_typed_with_env(&mut store, env, thread_local_destroy),
        "thread_local_set" => Function::new_typed_with_env(&mut store, env, thread_local_set),
        "thread_local_get" => Function::new_typed_with_env(&mut store, env, thread_local_get::<Memory64>),
        "thread_sleep" => Function::new_typed_with_env(&mut store, env, thread_sleep),
        "thread_id" => Function::new_typed_with_env(&mut store, env, thread_id::<Memory64>),
        "thread_signal" => Function::new_typed_with_env(&mut store, env, thread_signal),
        "thread_join" => Function::new_typed_with_env(&mut store, env, thread_join),
        "thread_parallelism" => Function::new_typed_with_env(&mut store, env, thread_parallelism::<Memory64>),
        "thread_exit" => Function::new_typed_with_env(&mut store, env, thread_exit),
        "sched_yield" => Function::new_typed_with_env(&mut store, env, sched_yield),
        "stack_checkpoint" => Function::new_typed_with_env(&mut store, env, stack_checkpoint::<Memory64>),
        "stack_restore" => Function::new_typed_with_env(&mut store, env, stack_restore::<Memory64>),
        "futex_wait" => Function::new_typed_with_env(&mut store, env, futex_wait::<Memory64>),
        "futex_wake" => Function::new_typed_with_env(&mut store, env, futex_wake::<Memory64>),
        "futex_wake_all" => Function::new_typed_with_env(&mut store, env, futex_wake_all::<Memory64>),
        "bus_open_local" => Function::new_typed_with_env(&mut store, env, bus_open_local::<Memory64>),
        "bus_open_remote" => Function::new_typed_with_env(&mut store, env, bus_open_remote::<Memory64>),
        "bus_close" => Function::new_typed_with_env(&mut store, env, bus_close),
        "bus_call" => Function::new_typed_with_env(&mut store, env, bus_call::<Memory64>),
        "bus_subcall" => Function::new_typed_with_env(&mut store, env, bus_subcall::<Memory64>),
        "bus_poll" => Function::new_typed_with_env(&mut store, env, bus_poll::<Memory64>),
        "call_reply" => Function::new_typed_with_env(&mut store, env, call_reply::<Memory64>),
        "call_fault" => Function::new_typed_with_env(&mut store, env, call_fault),
        "call_close" => Function::new_typed_with_env(&mut store, env, call_close),
        "ws_connect" => Function::new_typed_with_env(&mut store, env, ws_connect::<Memory64>),
        "port_bridge" => Function::new_typed_with_env(&mut store, env, port_bridge::<Memory64>),
        "port_unbridge" => Function::new_typed_with_env(&mut store, env, port_unbridge),
        "port_dhcp_acquire" => Function::new_typed_with_env(&mut store, env, port_dhcp_acquire),
        "port_addr_add" => Function::new_typed_with_env(&mut store, env, port_addr_add::<Memory64>),
        "port_addr_remove" => Function::new_typed_with_env(&mut store, env, port_addr_remove::<Memory64>),
        "port_addr_clear" => Function::new_typed_with_env(&mut store, env, port_addr_clear),
        "port_addr_list" => Function::new_typed_with_env(&mut store, env, port_addr_list::<Memory64>),
        "port_mac" => Function::new_typed_with_env(&mut store, env, port_mac::<Memory64>),
        "port_gateway_set" => Function::new_typed_with_env(&mut store, env, port_gateway_set::<Memory64>),
        "port_route_add" => Function::new_typed_with_env(&mut store, env, port_route_add::<Memory64>),
        "port_route_remove" => Function::new_typed_with_env(&mut store, env, port_route_remove::<Memory64>),
        "port_route_clear" => Function::new_typed_with_env(&mut store, env, port_route_clear),
        "port_route_list" => Function::new_typed_with_env(&mut store, env, port_route_list::<Memory64>),
        "sock_status" => Function::new_typed_with_env(&mut store, env, sock_status::<Memory64>),
        "sock_addr_local" => Function::new_typed_with_env(&mut store, env, sock_addr_local::<Memory64>),
        "sock_addr_peer" => Function::new_typed_with_env(&mut store, env, sock_addr_peer::<Memory64>),
        "sock_open" => Function::new_typed_with_env(&mut store, env, sock_open::<Memory64>),
        "sock_set_opt_flag" => Function::new_typed_with_env(&mut store, env, sock_set_opt_flag),
        "sock_get_opt_flag" => Function::new_typed_with_env(&mut store, env, sock_get_opt_flag::<Memory64>),
        "sock_set_opt_time" => Function::new_typed_with_env(&mut store, env, sock_set_opt_time::<Memory64>),
        "sock_get_opt_time" => Function::new_typed_with_env(&mut store, env, sock_get_opt_time::<Memory64>),
        "sock_set_opt_size" => Function::new_typed_with_env(&mut store, env, sock_set_opt_size),
        "sock_get_opt_size" => Function::new_typed_with_env(&mut store, env, sock_get_opt_size::<Memory64>),
        "sock_join_multicast_v4" => Function::new_typed_with_env(&mut store, env, sock_join_multicast_v4::<Memory64>),
        "sock_leave_multicast_v4" => Function::new_typed_with_env(&mut store, env, sock_leave_multicast_v4::<Memory64>),
        "sock_join_multicast_v6" => Function::new_typed_with_env(&mut store, env, sock_join_multicast_v6::<Memory64>),
        "sock_leave_multicast_v6" => Function::new_typed_with_env(&mut store, env, sock_leave_multicast_v6::<Memory64>),
        "sock_bind" => Function::new_typed_with_env(&mut store, env, sock_bind::<Memory64>),
        "sock_listen" => Function::new_typed_with_env(&mut store, env, sock_listen::<Memory64>),
        "sock_accept" => Function::new_typed_with_env(&mut store, env, sock_accept::<Memory64>),
        "sock_connect" => Function::new_typed_with_env(&mut store, env, sock_connect::<Memory64>),
        "sock_recv" => Function::new_typed_with_env(&mut store, env, sock_recv::<Memory64>),
        "sock_recv_from" => Function::new_typed_with_env(&mut store, env, sock_recv_from::<Memory64>),
        "sock_send" => Function::new_typed_with_env(&mut store, env, sock_send::<Memory64>),
        "sock_send_to" => Function::new_typed_with_env(&mut store, env, sock_send_to::<Memory64>),
        "sock_send_file" => Function::new_typed_with_env(&mut store, env, sock_send_file::<Memory64>),
        "sock_shutdown" => Function::new_typed_with_env(&mut store, env, sock_shutdown),
        "resolve" => Function::new_typed_with_env(&mut store, env, resolve::<Memory64>),
    };
    namespace
}

pub type InstanceInitializer =
    Box<dyn FnOnce(&wasmer::Instance, &dyn wasmer::AsStoreRef) -> Result<(), anyhow::Error>>;

type ModuleInitializer =
    Box<dyn FnOnce(&wasmer::Instance, &dyn wasmer::AsStoreRef) -> Result<(), anyhow::Error>>;

/// No-op module initializer.
fn stub_initializer(
    _instance: &wasmer::Instance,
    _store: &dyn wasmer::AsStoreRef,
) -> Result<(), anyhow::Error> {
    Ok(())
}

// TODO: split function into two variants, one for JS and one for sys.
// (this will make code less messy)
fn import_object_for_all_wasi_versions(
    module: &wasmer::Module,
    store: &mut impl AsStoreMut,
    env: &FunctionEnv<WasiEnv>,
) -> (Imports, ModuleInitializer) {
    let exports_wasi_unstable = wasi_unstable_exports(store, env);
    let exports_wasi_snapshot_preview1 = wasi_snapshot_preview1_exports(store, env);
    let exports_wasix_32v1 = wasix_exports_32(store, env);
    let exports_wasix_64v1 = wasix_exports_64(store, env);

    // Allowed due to JS feature flag complications.
    #[allow(unused_mut)]
    let mut imports = imports! {
        "wasi_unstable" => exports_wasi_unstable,
        "wasi_snapshot_preview1" => exports_wasi_snapshot_preview1,
        "wasix_32v1" => exports_wasix_32v1,
        "wasix_64v1" => exports_wasix_64v1,
    };

    // TODO: clean this up!
    cfg_if::cfg_if! {
        if #[cfg(feature = "sys")] {
            // Check if the module needs http.

            let has_canonical_realloc = module.exports().any(|t| t.name() == "canonical_abi_realloc");
            let has_wasix_http_import = module.imports().any(|t| t.module() == "wasix_http_client_v1");

            let init = if has_canonical_realloc && has_wasix_http_import {
                let wenv = { env.as_ref(store).clone() };
                let http = crate::http::client_impl::WasixHttpClientImpl::new(wenv);
                    crate::bindings::wasix_http_client_v1::add_to_imports(
                        store,
                        &mut imports,
                        http,
                    )

            } else {
                Box::new(stub_initializer) as ModuleInitializer
            };

            let init = init;
        } else {
            // Prevents unused warning.
            let _ = module;
            let init = Box::new(stub_initializer) as ModuleInitializer;
        }
    }

    (imports, init)
}

pub fn build_wasi_instance(
    module: &wasmer::Module,
    env: &mut WasiFunctionEnv,
    store: &mut impl AsStoreMut,
) -> Result<wasmer::Instance, anyhow::Error> {
    // Allowed due to JS warning.
    #[allow(unused_mut)]
    let (mut import_object, init) = import_object_for_all_wasi_versions(module, store, &env.env);

    cfg_if::cfg_if! {
        if #[cfg(feature = "sys")] {
            import_object.import_shared_memory(module, store);
        } else {
            // Prevent warning.
            let _ = module;
        }
    }

    let instance = wasmer::Instance::new(store, module, &import_object)?;
    init(&instance, &store)?;
    env.initialize(store, &instance)?;

    Ok(instance)
}

/// Combines a state generating function with the import list for legacy WASI
fn generate_import_object_snapshot0(
    store: &mut impl AsStoreMut,
    env: &FunctionEnv<WasiEnv>,
) -> Imports {
    let exports_unstable = wasi_unstable_exports(store, env);
    imports! {
        "wasi_unstable" => exports_unstable
    }
}

fn generate_import_object_snapshot1(
    store: &mut impl AsStoreMut,
    env: &FunctionEnv<WasiEnv>,
) -> Imports {
    let exports_wasi_snapshot_preview1 = wasi_snapshot_preview1_exports(store, env);
    imports! {
        "wasi_snapshot_preview1" => exports_wasi_snapshot_preview1
    }
}

/// Combines a state generating function with the import list for snapshot 1
fn generate_import_object_wasix32_v1(
    store: &mut impl AsStoreMut,
    env: &FunctionEnv<WasiEnv>,
) -> Imports {
    let exports_wasix_32v1 = wasix_exports_32(store, env);
    imports! {
        "wasix_32v1" => exports_wasix_32v1
    }
}

fn generate_import_object_wasix64_v1(
    store: &mut impl AsStoreMut,
    env: &FunctionEnv<WasiEnv>,
) -> Imports {
    let exports_wasix_64v1 = wasix_exports_64(store, env);
    imports! {
        "wasix_64v1" => exports_wasix_64v1
    }
}

fn mem_error_to_wasi(err: MemoryAccessError) -> Errno {
    match err {
        MemoryAccessError::HeapOutOfBounds => Errno::Fault,
        MemoryAccessError::Overflow => Errno::Overflow,
        MemoryAccessError::NonUtf8String => Errno::Inval,
        _ => Errno::Inval,
    }
}

fn mem_error_to_bus(err: MemoryAccessError) -> BusErrno {
    match err {
        MemoryAccessError::HeapOutOfBounds => BusErrno::Memviolation,
        MemoryAccessError::Overflow => BusErrno::Memviolation,
        MemoryAccessError::NonUtf8String => BusErrno::Badrequest,
        _ => BusErrno::Unknown,
    }
}

#[cfg(all(feature = "sys"))]
pub fn build_test_engine(features: Option<wasmer::Features>) -> wasmer::Engine {
    #[cfg(feature = "compiler-cranelift")]
    {
        let compiler = wasmer_compiler_cranelift::Cranelift::default();
        wasmer::EngineBuilder::new(compiler)
            .set_features(features)
            .engine()
    }
    #[cfg(not(feature = "compiler-cranelift"))]
    {
        // FIXME: implement!
        let _ = features;
        todo!()
    }
}<|MERGE_RESOLUTION|>--- conflicted
+++ resolved
@@ -138,11 +138,7 @@
 
     pub fn inc(&mut self) -> WasiCallingId {
         self.0 += 1;
-<<<<<<< HEAD
-        self.clone()
-=======
         *self
->>>>>>> 1d7530dd
     }
 }
 
