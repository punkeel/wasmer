//! The commands available in the Wasmer binary.
mod add;
#[cfg(target_os = "linux")]
mod binfmt;
mod cache;
#[cfg(feature = "compiler")]
mod compile;
mod config;
#[cfg(any(feature = "static-artifact-create", feature = "wasmer-artifact-create"))]
mod create_exe;
#[cfg(feature = "static-artifact-create")]
mod create_obj;
mod inspect;
mod list;
mod login;
mod run;
mod self_update;
mod validate;
#[cfg(feature = "wast")]
mod wast;
mod whoami;

#[cfg(target_os = "linux")]
pub use binfmt::*;
#[cfg(feature = "compiler")]
pub use compile::*;
#[cfg(any(feature = "static-artifact-create", feature = "wasmer-artifact-create"))]
pub use create_exe::*;
#[cfg(feature = "static-artifact-create")]
pub use create_obj::*;
#[cfg(feature = "wast")]
pub use wast::*;
pub use {
<<<<<<< HEAD
    cache::*, config::*, inspect::*, list::*, login::*, run::*, self_update::*, validate::*,
    whoami::*,
=======
    add::*, cache::*, config::*, inspect::*, list::*, login::*, run::*, self_update::*, validate::*,
>>>>>>> 94015996
};

/// The kind of object format to emit.
#[derive(Debug, Copy, Clone, clap::Parser)]
#[cfg(any(feature = "static-artifact-create", feature = "wasmer-artifact-create"))]
pub enum ObjectFormat {
    /// Serialize the entire module into an object file.
    Serialized,
    /// Serialize only the module metadata into an object file and emit functions as symbols.
    Symbols,
}

#[cfg(any(feature = "static-artifact-create", feature = "wasmer-artifact-create"))]
impl std::str::FromStr for ObjectFormat {
    type Err = &'static str;

    fn from_str(s: &str) -> Result<Self, Self::Err> {
        match s {
            "serialized" => Ok(Self::Serialized),
            "symbols" => Ok(Self::Symbols),
            _ => Err("must be one of two options: `serialized` or `symbols`."),
        }
    }
}<|MERGE_RESOLUTION|>--- conflicted
+++ resolved
@@ -31,12 +31,8 @@
 #[cfg(feature = "wast")]
 pub use wast::*;
 pub use {
-<<<<<<< HEAD
-    cache::*, config::*, inspect::*, list::*, login::*, run::*, self_update::*, validate::*,
+    add::*, cache::*, config::*, inspect::*, list::*, login::*, run::*, self_update::*, validate::*,
     whoami::*,
-=======
-    add::*, cache::*, config::*, inspect::*, list::*, login::*, run::*, self_update::*, validate::*,
->>>>>>> 94015996
 };
 
 /// The kind of object format to emit.
